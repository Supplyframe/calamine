//! Internal module providing handy function

use std::convert::TryInto;

macro_rules! from_err {
    ($from:ty, $to:tt, $var:tt) => {
        impl From<$from> for $to {
            fn from(e: $from) -> $to {
                $to::$var(e)
            }
        }
    };
}

/// Converts a &[u8] into an iterator of `u32`s
pub fn to_u32(s: &[u8]) -> impl ExactSizeIterator<Item = u32> + '_ {
    assert_eq!(s.len() % 4, 0);
    s.chunks_exact(4)
        .map(|data| u32::from_le_bytes(data.try_into().unwrap()))
}

#[inline]
pub fn read_u32(s: &[u8]) -> u32 {
    u32::from_le_bytes(s[..4].try_into().unwrap())
}

#[inline]
pub fn read_i32(s: &[u8]) -> i32 {
    i32::from_le_bytes(s[..4].try_into().unwrap())
}

#[inline]
pub fn read_u16(s: &[u8]) -> u16 {
    u16::from_le_bytes(s[..2].try_into().unwrap())
}

#[inline]
pub fn read_u64(s: &[u8]) -> u64 {
    u64::from_le_bytes(s[..8].try_into().unwrap())
}

<<<<<<< HEAD
pub fn read_i32(s: &[u8]) -> i32 {
    read_slice_i32(s).next().unwrap()
}

pub fn read_u16(s: &[u8]) -> u16 {
    read_slice_u16(s).next().unwrap()
=======
#[inline]
pub fn read_usize(s: &[u8]) -> usize {
    read_u32(s).try_into().unwrap()
>>>>>>> bfdbc963
}

#[inline]
pub fn read_f64(s: &[u8]) -> f64 {
    f64::from_le_bytes(s[..8].try_into().unwrap())
}

/// Push literal column into a String buffer
pub fn push_column(mut col: u32, buf: &mut String) {
    if col < 26 {
        buf.push((b'A' + col as u8) as char);
    } else {
        let mut rev = String::new();
        while col >= 26 {
            let c = col % 26;
            rev.push((b'A' + c as u8) as char);
            col -= c;
            col /= 26;
        }
        buf.extend(rev.chars().rev());
    }
}

pub const FTAB_LEN: usize = 485;

/* [MS-XLS] 2.5.198.17 */
/* [MS-XLSB] 2.5.97.10 */
pub const FTAB: [&str; FTAB_LEN] = [
    "COUNT",
    "IF",
    "ISNA",
    "ISERROR",
    "SUM",
    "AVERAGE",
    "MIN",
    "MAX",
    "ROW",
    "COLUMN",
    "NA",
    "NPV",
    "STDEV",
    "DOLLAR",
    "FIXED",
    "SIN",
    "COS",
    "TAN",
    "ATAN",
    "PI",
    "SQRT",
    "EXP",
    "LN",
    "LOG10",
    "ABS",
    "INT",
    "SIGN",
    "ROUND",
    "LOOKUP",
    "INDEX",
    "REPT",
    "MID",
    "LEN",
    "VALUE",
    "TRUE",
    "FALSE",
    "AND",
    "OR",
    "NOT",
    "MOD",
    "DCOUNT",
    "DSUM",
    "DAVERAGE",
    "DMIN",
    "DMAX",
    "DSTDEV",
    "VAR",
    "DVAR",
    "TEXT",
    "LINEST",
    "TREND",
    "LOGEST",
    "GROWTH",
    "GOTO",
    "HALT",
    "RETURN",
    "PV",
    "FV",
    "NPER",
    "PMT",
    "RATE",
    "MIRR",
    "IRR",
    "RAND",
    "MATCH",
    "DATE",
    "TIME",
    "DAY",
    "MONTH",
    "YEAR",
    "WEEKDAY",
    "HOUR",
    "MINUTE",
    "SECOND",
    "NOW",
    "AREAS",
    "ROWS",
    "COLUMNS",
    "OFFSET",
    "ABSREF",
    "RELREF",
    "ARGUMENT",
    "SEARCH",
    "TRANSPOSE",
    "ERROR",
    "STEP",
    "TYPE",
    "ECHO",
    "SET.NAME",
    "CALLER",
    "DEREF",
    "WINDOWS",
    "SERIES",
    "DOCUMENTS",
    "ACTIVE.CELL",
    "SELECTION",
    "RESULT",
    "ATAN2",
    "ASIN",
    "ACOS",
    "CHOOSE",
    "HLOOKUP",
    "VLOOKUP",
    "LINKS",
    "INPUT",
    "ISREF",
    "GET.FORMULA",
    "GET.NAME",
    "SET.VALUE",
    "LOG",
    "EXEC",
    "CHAR",
    "LOWER",
    "UPPER",
    "PROPER",
    "LEFT",
    "RIGHT",
    "EXACT",
    "TRIM",
    "REPLACE",
    "SUBSTITUTE",
    "CODE",
    "NAMES",
    "DIRECTORY",
    "FIND",
    "CELL",
    "ISERR",
    "ISTEXT",
    "ISNUMBER",
    "ISBLANK",
    "T",
    "N",
    "FOPEN",
    "FCLOSE",
    "FSIZE",
    "FREADLN",
    "FREAD",
    "FWRITELN",
    "FWRITE",
    "FPOS",
    "DATEVALUE",
    "TIMEVALUE",
    "SLN",
    "SYD",
    "DDB",
    "GET.DEF",
    "REFTEXT",
    "TEXTREF",
    "INDIRECT",
    "REGISTER",
    "CALL",
    "ADD.BAR",
    "ADD.MENU",
    "ADD.COMMAND",
    "ENABLE.COMMAND",
    "CHECK.COMMAND",
    "RENAME.COMMAND",
    "SHOW.BAR",
    "DELETE.MENU",
    "DELETE.COMMAND",
    "GET.CHART.ITEM",
    "DIALOG.BOX",
    "CLEAN",
    "MDETERM",
    "MINVERSE",
    "MMULT",
    "FILES",
    "IPMT",
    "PPMT",
    "COUNTA",
    "CANCEL.KEY",
    "FOR",
    "WHILE",
    "BREAK",
    "NEXT",
    "INITIATE",
    "REQUEST",
    "POKE",
    "EXECUTE",
    "TERMINATE",
    "RESTART",
    "HELP",
    "GET.BAR",
    "PRODUCT",
    "FACT",
    "GET.CELL",
    "GET.WORKSPACE",
    "GET.WINDOW",
    "GET.DOCUMENT",
    "DPRODUCT",
    "ISNONTEXT",
    "GET.NOTE",
    "NOTE",
    "STDEVP",
    "VARP",
    "DSTDEVP",
    "DVARP",
    "TRUNC",
    "ISLOGICAL",
    "DCOUNTA",
    "DELETE.BAR",
    "UNREGISTER",
    "",
    "",
    "USDOLLAR",
    "FINDB",
    "SEARCHB",
    "REPLACEB",
    "LEFTB",
    "RIGHTB",
    "MIDB",
    "LENB",
    "ROUNDUP",
    "ROUNDDOWN",
    "ASC",
    "DBCS",
    "RANK",
    "",
    "",
    "ADDRESS",
    "DAYS360",
    "TODAY",
    "VDB",
    "ELSE",
    "ELSE.IF",
    "END.IF",
    "FOR.CELL",
    "MEDIAN",
    "SUMPRODUCT",
    "SINH",
    "COSH",
    "TANH",
    "ASINH",
    "ACOSH",
    "ATANH",
    "DGET",
    "CREATE.OBJECT",
    "VOLATILE",
    "LAST.ERROR",
    "CUSTOM.UNDO",
    "CUSTOM.REPEAT",
    "FORMULA.CONVERT",
    "GET.LINK.INFO",
    "TEXT.BOX",
    "INFO",
    "GROUP",
    "GET.OBJECT",
    "DB",
    "PAUSE",
    "",
    "",
    "RESUME",
    "FREQUENCY",
    "ADD.TOOLBAR",
    "DELETE.TOOLBAR",
    "User",
    "RESET.TOOLBAR",
    "EVALUATE",
    "GET.TOOLBAR",
    "GET.TOOL",
    "SPELLING.CHECK",
    "ERROR.TYPE",
    "APP.TITLE",
    "WINDOW.TITLE",
    "SAVE.TOOLBAR",
    "ENABLE.TOOL",
    "PRESS.TOOL",
    "REGISTER.ID",
    "GET.WORKBOOK",
    "AVEDEV",
    "BETADIST",
    "GAMMALN",
    "BETAINV",
    "BINOMDIST",
    "CHIDIST",
    "CHIINV",
    "COMBIN",
    "CONFIDENCE",
    "CRITBINOM",
    "EVEN",
    "EXPONDIST",
    "FDIST",
    "FINV",
    "FISHER",
    "FISHERINV",
    "FLOOR",
    "GAMMADIST",
    "GAMMAINV",
    "CEILING",
    "HYPGEOMDIST",
    "LOGNORMDIST",
    "LOGINV",
    "NEGBINOMDIST",
    "NORMDIST",
    "NORMSDIST",
    "NORMINV",
    "NORMSINV",
    "STANDARDIZE",
    "ODD",
    "PERMUT",
    "POISSON",
    "TDIST",
    "WEIBULL",
    "SUMXMY2",
    "SUMX2MY2",
    "SUMX2PY2",
    "CHITEST",
    "CORREL",
    "COVAR",
    "FORECAST",
    "FTEST",
    "INTERCEPT",
    "PEARSON",
    "RSQ",
    "STEYX",
    "SLOPE",
    "TTEST",
    "PROB",
    "DEVSQ",
    "GEOMEAN",
    "HARMEAN",
    "SUMSQ",
    "KURT",
    "SKEW",
    "ZTEST",
    "LARGE",
    "SMALL",
    "QUARTILE",
    "PERCENTILE",
    "PERCENTRANK",
    "MODE",
    "TRIMMEAN",
    "TINV",
    "",
    "MOVIE.COMMAND",
    "GET.MOVIE",
    "CONCATENATE",
    "POWER",
    "PIVOT.ADD.DATA",
    "GET.PIVOT.TABLE",
    "GET.PIVOT.FIELD",
    "GET.PIVOT.ITEM",
    "RADIANS",
    "DEGREES",
    "SUBTOTAL",
    "SUMIF",
    "COUNTIF",
    "COUNTBLANK",
    "SCENARIO.GET",
    "OPTIONS.LISTS.GET",
    "ISPMT",
    "DATEDIF",
    "DATESTRING",
    "NUMBERSTRING",
    "ROMAN",
    "OPEN.DIALOG",
    "SAVE.DIALOG",
    "VIEW.GET",
    "GETPIVOTDATA",
    "HYPERLINK",
    "PHONETIC",
    "AVERAGEA",
    "MAXA",
    "MINA",
    "STDEVPA",
    "VARPA",
    "STDEVA",
    "VARA",
    "BAHTTEXT",
    "THAIDAYOFWEEK",
    "THAIDIGIT",
    "THAIMONTHOFYEAR",
    "THAINUMSOUND",
    "THAINUMSTRING",
    "THAISTRINGLENGTH",
    "ISTHAIDIGIT",
    "ROUNDBAHTDOWN",
    "ROUNDBAHTUP",
    "THAIYEAR",
    "RTD",
    "CUBEVALUE",
    "CUBEMEMBER",
    "CUBEMEMBERPROPERTY",
    "CUBERANKEDMEMBER",
    "HEX2BIN",
    "HEX2DEC",
    "HEX2OCT",
    "DEC2BIN",
    "DEC2HEX",
    "DEC2OCT",
    "OCT2BIN",
    "OCT2HEX",
    "OCT2DEC",
    "BIN2DEC",
    "BIN2OCT",
    "BIN2HEX",
    "IMSUB",
    "IMDIV",
    "IMPOWER",
    "IMABS",
    "IMSQRT",
    "IMLN",
    "IMLOG2",
    "IMLOG10",
    "IMSIN",
    "IMCOS",
    "IMEXP",
    "IMARGUMENT",
    "IMCONJUGATE",
    "IMAGINARY",
    "IMREAL",
    "COMPLEX",
    "IMSUM",
    "IMPRODUCT",
    "SERIESSUM",
    "FACTDOUBLE",
    "SQRTPI",
    "QUOTIENT",
    "DELTA",
    "GESTEP",
    "ISEVEN",
    "ISODD",
    "MROUND",
    "ERF",
    "ERFC",
    "BESSELJ",
    "BESSELK",
    "BESSELY",
    "BESSELI",
    "XIRR",
    "XNPV",
    "PRICEMAT",
    "YIELDMAT",
    "INTRATE",
    "RECEIVED",
    "DISC",
    "PRICEDISC",
    "YIELDDISC",
    "TBILLEQ",
    "TBILLPRICE",
    "TBILLYIELD",
    "PRICE",
    "YIELD",
    "DOLLARDE",
    "DOLLARFR",
    "NOMINAL",
    "EFFECT",
    "CUMPRINC",
    "CUMIPMT",
    "EDATE",
    "EOMONTH",
    "YEARFRAC",
    "COUPDAYBS",
    "COUPDAYS",
    "COUPDAYSNC",
    "COUPNCD",
    "COUPNUM",
    "COUPPCD",
    "DURATION",
    "MDURATION",
    "ODDLPRICE",
    "ODDLYIELD",
    "ODDFPRICE",
    "ODDFYIELD",
    "RANDBETWEEN",
    "WEEKNUM",
    "AMORDEGRC",
    "AMORLINC",
    "CONVERT",
    //     "SHEETJS",
    "ACCRINT",
    "ACCRINTM",
    "WORKDAY",
    "NETWORKDAYS",
    "GCD",
    "MULTINOMIAL",
    "LCM",
    "FVSCHEDULE",
    "CUBEKPIMEMBER",
    "CUBESET",
    "CUBESETCOUNT",
    "IFERROR",
    "COUNTIFS",
    "SUMIFS",
    "AVERAGEIF",
    "AVERAGEIFS",
];

pub const FTAB_ARGC: [u8; FTAB_LEN] = [
    255, // "COUNT",
    3,   // "IF",
    1,   // "ISNA",
    1,   // "ISERROR",
    255, // "SUM",
    255, // "AVERAGE",
    255, // "MIN",
    255, // "MAX",
    1,   // "ROW",
    1,   // "COLUMN",
    0,   // "NA",
    254, // "NPV",
    255, // "STDEV",
    2,   // "DOLLAR",
    3,   // "FIXED",
    1,   // "SIN",
    1,   // "COS",
    1,   // "TAN",
    1,   // "ATAN",
    0,   // "PI",
    1,   // "SQRT",
    1,   // "EXP",
    1,   // "LN",
    1,   // "LOG10",
    1,   // "ABS",
    1,   // "INT",
    1,   // "SIGN",
    2,   // "ROUND",
    3,   // "LOOKUP",
    4,   // "INDEX",
    2,   // "REPT",
    3,   // "MID",
    1,   // "LEN",
    1,   // "VALUE",
    0,   // "TRUE",
    0,   // "FALSE",
    255, // "AND",
    255, // "OR",
    1,   // "NOT",
    2,   // "MOD",
    3,   // "DCOUNT",
    3,   // "DSUM",
    3,   // "DAVERAGE",
    3,   // "DMIN",
    3,   // "DMAX",
    3,   // "DSTDEV",
    255, // "VAR",
    3,   // "DVAR",
    2,   // "TEXT",
    4,   // "LINEST",
    4,   // "TREND",
    4,   // "LOGEST",
    4,   // "GROWTH",
    1,   // "GOTO",
    1,   // "HALT",
    1,   // "RETURN",
    5,   // "PV",
    5,   // "FV",
    5,   // "NPER",
    5,   // "PMT",
    6,   // "RATE",
    3,   // "MIRR",
    2,   // "IRR",
    0,   // "RAND",
    3,   // "MATCH",
    3,   // "DATE",
    3,   // "TIME",
    1,   // "DAY",
    1,   // "MONTH",
    1,   // "YEAR",
    2,   // "WEEKDAY",
    1,   // "HOUR",
    1,   // "MINUTE",
    1,   // "SECOND",
    0,   // "NOW",
    1,   // "AREAS",
    1,   // "ROWS",
    1,   // "COLUMNS",
    5,   // "OFFSET",
    2,   // "ABSREF",
    2,   // "RELREF",
    3,   // "ARGUMENT",
    3,   // "SEARCH",
    1,   // "TRANSPOSE",
    2,   // "ERROR",
    0,   // "STEP",
    1,   // "TYPE",
    1,   // "ECHO",
    2,   // "SET.NAME",
    0,   // "CALLER",
    1,   // "DEREF",
    2,   // "WINDOWS",
    2,   // "SERIES",
    2,   // "DOCUMENTS",
    0,   // "ACTIVE.CELL",
    0,   // "SELECTION",
    1,   // "RESULT",
    2,   // "ATAN2",
    1,   // "ASIN",
    1,   // "ACOS",
    255, // "CHOOSE",
    4,   // "HLOOKUP",
    4,   // "VLOOKUP",
    2,   // "LINKS",
    7,   // "INPUT",
    1,   // "ISREF",
    1,   // "GET.FORMULA",
    2,   // "GET.NAME",
    2,   // "SET.VALUE",
    2,   // "LOG",
    4,   // "EXEC",
    1,   // "CHAR",
    1,   // "LOWER",
    1,   // "UPPER",
    1,   // "PROPER",
    2,   // "LEFT",
    2,   // "RIGHT",
    2,   // "EXACT",
    1,   // "TRIM",
    4,   // "REPLACE",
    4,   // "SUBSTITUTE",
    1,   // "CODE",
    3,   // "NAMES",
    1,   // "DIRECTORY",
    3,   // "FIND",
    2,   // "CELL",
    1,   // "ISERR",
    1,   // "ISTEXT",
    1,   // "ISNUMBER",
    1,   // "ISBLANK",
    1,   // "T",
    1,   // "N",
    2,   // "FOPEN",
    1,   // "FCLOSE",
    1,   // "FSIZE",
    1,   // "FREADLN",
    2,   // "FREAD",
    2,   // "FWRITELN",
    2,   // "FWRITE",
    2,   // "FPOS",
    1,   // "DATEVALUE",
    1,   // "TIMEVALUE",
    3,   // "SLN",
    4,   // "SYD",
    5,   // "DDB",
    3,   // "GET.DEF",
    2,   // "REFTEXT",
    2,   // "TEXTREF",
    2,   // "INDIRECT",
    255, // "REGISTER",
    255, // "CALL",
    1,   // "ADD.BAR",
    4,   // "ADD.MENU",
    5,   // "ADD.COMMAND",
    5,   // "ENABLE.COMMAND",
    5,   // "CHECK.COMMAND",
    5,   // "RENAME.COMMAND",
    1,   // "SHOW.BAR",
    3,   // "DELETE.MENU",
    4,   // "DELETE.COMMAND",
    3,   // "GET.CHART.ITEM",
    1,   // "DIALOG.BOX",
    1,   // "CLEAN",
    1,   // "MDETERM",
    1,   // "MINVERSE",
    1,   // "MMULT",
    2,   // "FILES",
    6,   // "IPMT",
    6,   // "PPMT",
    255, // "COUNTA",
    2,   // "CANCEL.KEY",
    4,   // "FOR",
    1,   // "WHILE",
    0,   // "BREAK",
    0,   // "NEXT",
    2,   // "INITIATE",
    2,   // "REQUEST",
    3,   // "POKE",
    2,   // "EXECUTE",
    1,   // "TERMINATE",
    1,   // "RESTART",
    1,   // "HELP",
    4,   // "GET.BAR",
    255, // "PRODUCT",
    1,   // "FACT",
    2,   // "GET.CELL",
    1,   // "GET.WORKSPACE",
    2,   // "GET.WINDOW",
    2,   // "GET.DOCUMENT",
    3,   // "DPRODUCT",
    1,   // "ISNONTEXT",
    3,   // "GET.NOTE",
    4,   // "NOTE",
    255, // "STDEVP",
    255, // "VARP",
    3,   // "DSTDEVP",
    3,   // "DVARP",
    2,   // "TRUNC",
    1,   // "ISLOGICAL",
    3,   // "DCOUNTA",
    1,   // "DELETE.BAR",
    1,   // "UNREGISTER",
    0,   // "",
    0,   // "",
    2,   // "USDOLLAR",
    3,   // "FINDB",
    3,   // "SEARCHB",
    4,   // "REPLACEB",
    2,   // "LEFTB",
    2,   // "RIGHTB",
    3,   // "MIDB",
    3,   // "LENB",
    2,   // "ROUNDUP",
    2,   // "ROUNDDOWN",
    1,   // "ASC",
    1,   // "DBCS",
    3,   // "RANK",
    0,   // "",
    0,   // "",
    5,   // "ADDRESS",
    3,   // "DAYS360",
    0,   // "TODAY",
    7,   // "VDB",
    0,   // "ELSE",
    1,   // "ELSE.IF",
    0,   // "END.IF",
    3,   // "FOR.CELL",
    255, // "MEDIAN",
    255, // "SUMPRODUCT",
    1,   // "SINH",
    1,   // "COSH",
    1,   // "TANH",
    1,   // "ASINH",
    1,   // "ACOSH",
    1,   // "ATANH",
    3,   // "DGET",
    11,  // "CREATE.OBJECT",
    1,   // "VOLATILE",
    0,   // "LAST.ERROR",
    2,   // "CUSTOM.UNDO",
    3,   // "CUSTOM.REPEAT",
    5,   // "FORMULA.CONVERT",
    4,   // "GET.LINK.INFO",
    4,   // "TEXT.BOX",
    1,   // "INFO",
    0,   // "GROUP",
    5,   // "GET.OBJECT",
    5,   // "DB",
    1,   // "PAUSE",
    0,   // "",
    0,   // "",
    1,   // "RESUME",
    2,   // "FREQUENCY",
    2,   // "ADD.TOOLBAR",
    1,   // "DELETE.TOOLBAR",
    255, // "User",
    1,   // "RESET.TOOLBAR",
    1,   // "EVALUATE",
    2,   // "GET.TOOLBAR",
    3,   // "GET.TOOL",
    3,   // "SPELLING.CHECK",
    1,   // "ERROR.TYPE",
    1,   // "APP.TITLE",
    1,   // "WINDOW.TITLE",
    2,   // "SAVE.TOOLBAR",
    3,   // "ENABLE.TOOL",
    3,   // "PRESS.TOOL",
    3,   // "REGISTER.ID",
    2,   // "GET.WORKBOOK",
    255, // "AVEDEV",
    5,   // "BETADIST",
    1,   // "GAMMALN",
    5,   // "BETAINV",
    4,   // "BINOMDIST",
    2,   // "CHIDIST",
    2,   // "CHIINV",
    2,   // "COMBIN",
    3,   // "CONFIDENCE",
    3,   // "CRITBINOM",
    1,   // "EVEN",
    3,   // "EXPONDIST",
    3,   // "FDIST",
    3,   // "FINV",
    1,   // "FISHER",
    1,   // "FISHERINV",
    2,   // "FLOOR",
    4,   // "GAMMADIST",
    3,   // "GAMMAINV",
    2,   // "CEILING",
    4,   // "HYPGEOMDIST",
    3,   // "LOGNORMDIST",
    3,   // "LOGINV",
    3,   // "NEGBINOMDIST",
    4,   // "NORMDIST",
    1,   // "NORMSDIST",
    3,   // "NORMINV",
    1,   // "NORMSINV",
    3,   // "STANDARDIZE",
    1,   // "ODD",
    2,   // "PERMUT",
    3,   // "POISSON",
    3,   // "TDIST",
    4,   // "WEIBULL",
    2,   // "SUMXMY2",
    2,   // "SUMX2MY2",
    2,   // "SUMX2PY2",
    2,   // "CHITEST",
    2,   // "CORREL",
    2,   // "COVAR",
    3,   // "FORECAST",
    2,   // "FTEST",
    2,   // "INTERCEPT",
    2,   // "PEARSON",
    2,   // "RSQ",
    2,   // "STEYX",
    2,   // "SLOPE",
    4,   // "TTEST",
    4,   // "PROB",
    255, // "DEVSQ",
    255, // "GEOMEAN",
    255, // "HARMEAN",
    255, // "SUMSQ",
    255, // "KURT",
    255, // "SKEW",
    3,   // "ZTEST",
    2,   // "LARGE",
    2,   // "SMALL",
    2,   // "QUARTILE",
    2,   // "PERCENTILE",
    3,   // "PERCENTRANK",
    255, // "MODE",
    2,   // "TRIMMEAN",
    2,   // "TINV",
    4,   // "",
    4,   // "MOVIE.COMMAND",
    3,   // "GET.MOVIE",
    255, // "CONCATENATE",
    2,   // "POWER",
    9,   // "PIVOT.ADD.DATA",
    2,   // "GET.PIVOT.TABLE",
    3,   // "GET.PIVOT.FIELD",
    4,   // "GET.PIVOT.ITEM",
    1,   // "RADIANS",
    1,   // "DEGREES",
    255, // "SUBTOTAL",
    3,   // "SUMIF",
    2,   // "COUNTIF",
    1,   // "COUNTBLANK",
    2,   // "SCENARIO.GET",
    1,   // "OPTIONS.LISTS.GET",
    4,   // "ISPMT",
    3,   // "DATEDIF",
    1,   // "DATESTRING",
    2,   // "NUMBERSTRING",
    2,   // "ROMAN",
    4,   // "OPEN.DIALOG",
    5,   // "SAVE.DIALOG",
    2,   // "VIEW.GET",
    128, // "GETPIVOTDATA",
    2,   // "HYPERLINK",
    1,   // "PHONETIC",
    255, // "AVERAGEA",
    255, // "MAXA",
    255, // "MINA",
    255, // "STDEVPA",
    255, // "VARPA",
    255, // "STDEVA",
    255, // "VARA",
    1,   // "BAHTTEXT",
    1,   // "THAIDAYOFWEEK",
    1,   // "THAIDIGIT",
    1,   // "THAIMONTHOFYEAR",
    1,   // "THAINUMSOUND",
    1,   // "THAINUMSTRING",
    1,   // "THAISTRINGLENGTH",
    1,   // "ISTHAIDIGIT",
    1,   // "ROUNDBAHTDOWN",
    1,   // "ROUNDBAHTUP",
    1,   // "THAIYEAR",
    255, // "RTD",
    255, // "CUBEVALUE",
    3,   // "CUBEMEMBER",
    3,   // "CUBEMEMBERPROPERTY",
    4,   // "CUBERANKEDMEMBER",
    2,   // "HEX2BIN",
    1,   // "HEX2DEC",
    2,   // "HEX2OCT",
    2,   // "DEC2BIN",
    2,   // "DEC2HEX",
    2,   // "DEC2OCT",
    2,   // "OCT2BIN",
    2,   // "OCT2HEX",
    1,   // "OCT2DEC",
    1,   // "BIN2DEC",
    2,   // "BIN2OCT",
    2,   // "BIN2HEX",
    2,   // "IMSUB",
    2,   // "IMDIV",
    2,   // "IMPOWER",
    1,   // "IMABS",
    1,   // "IMSQRT",
    1,   // "IMLN",
    1,   // "IMLOG2",
    1,   // "IMLOG10",
    1,   // "IMSIN",
    1,   // "IMCOS",
    1,   // "IMEXP",
    1,   // "IMARGUMENT",
    1,   // "IMCONJUGATE",
    1,   // "IMAGINARY",
    1,   // "IMREAL",
    3,   // "COMPLEX",
    255, // "IMSUM",
    255, // "IMPRODUCT",
    4,   // "SERIESSUM",
    1,   // "FACTDOUBLE",
    1,   // "SQRTPI",
    2,   // "QUOTIENT",
    2,   // "DELTA",
    2,   // "GESTEP",
    1,   // "ISEVEN",
    1,   // "ISODD",
    2,   // "MROUND",
    2,   // "ERF",
    1,   // "ERFC",
    2,   // "BESSELJ",
    2,   // "BESSELK",
    2,   // "BESSELY",
    2,   // "BESSELI",
    3,   // "XIRR",
    3,   // "XNPV",
    6,   // "PRICEMAT",
    6,   // "YIELDMAT",
    5,   // "INTRATE",
    5,   // "RECEIVED",
    5,   // "DISC",
    5,   // "PRICEDISC",
    5,   // "YIELDDISC",
    3,   // "TBILLEQ",
    3,   // "TBILLPRICE",
    3,   // "TBILLYIELD",
    7,   // "PRICE",
    7,   // "YIELD",
    2,   // "DOLLARDE",
    2,   // "DOLLARFR",
    2,   // "NOMINAL",
    2,   // "EFFECT",
    6,   // "CUMPRINC",
    6,   // "CUMIPMT",
    2,   // "EDATE",
    2,   // "EOMONTH",
    3,   // "YEARFRAC",
    4,   // "COUPDAYBS",
    4,   // "COUPDAYS",
    4,   // "COUPDAYSNC",
    4,   // "COUPNCD",
    4,   // "COUPNUM",
    4,   // "COUPPCD",
    6,   // "DURATION",
    6,   // "MDURATION",
    8,   // "ODDLPRICE",
    8,   // "ODDLYIELD",
    8,   // "ODDFPRICE",
    8,   // "ODDFYIELD",
    2,   // "RANDBETWEEN",
    2,   // "WEEKNUM",
    7,   // "AMORDEGRC",
    7,   // "AMORLINC",
    8,   // "CONVERT",
    //  1, //    "SHEETJS",
    8,   // "ACCRINT",
    5,   // "ACCRINTM",
    3,   // "WORKDAY",
    3,   // "NETWORKDAYS",
    255, // "GCD",
    255, // "MULTINOMIAL",
    255, // "LCM",
    2,   // "FVSCHEDULE",
    4,   // "CUBEKPIMEMBER",
    5,   // "CUBESET",
    1,   // "CUBESETCOUNT",
    2,   // "IFERROR",
    128, // "COUNTIFS",
    129, // "SUMIFS",
    3,   // "AVERAGEIF",
    129, // "AVERAGEIFS"
];

#[cfg(test)]
mod tests {
    use super::*;

    #[test]
    fn sound_to_u32() {
        let data = b"ABCDEFGH";
        assert_eq!(
            to_u32(data).collect::<Vec<_>>(),
            [u32::from_le_bytes(*b"ABCD"), u32::from_le_bytes(*b"EFGH")]
        );
    }
}<|MERGE_RESOLUTION|>--- conflicted
+++ resolved
@@ -39,18 +39,9 @@
     u64::from_le_bytes(s[..8].try_into().unwrap())
 }
 
-<<<<<<< HEAD
-pub fn read_i32(s: &[u8]) -> i32 {
-    read_slice_i32(s).next().unwrap()
-}
-
-pub fn read_u16(s: &[u8]) -> u16 {
-    read_slice_u16(s).next().unwrap()
-=======
 #[inline]
 pub fn read_usize(s: &[u8]) -> usize {
     read_u32(s).try_into().unwrap()
->>>>>>> bfdbc963
 }
 
 #[inline]
